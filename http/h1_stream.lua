--- conflicted
+++ resolved
@@ -344,11 +344,17 @@
 		no_body = false
 		self.body_read_type = "close"
 	end
-	if has_zlib and self.type == "server" and self.state == "open" then
-		local te = headers:get_split_as_sequence("te")
-		-- TODO: need to take care of quality suffixes ("deflate; q=0.5")
-		if has_any(te, "gzip", "deflate") then
-			self.body_write_deflate = zlib.deflate()
+	if has_zlib and self.type == "server" and self.state == "open" and headers:has("te") then
+		local te = TE:match(headers:get_comma_separated("te"))
+		for _, v in ipairs(te) do
+			local tcoding = v[1]
+			if (tcoding == "gzip" or tcoding == "x-gzip" or tcoding "deflate")
+				and (v.q == nil or v.q ~= 0) then
+				v.q = nil
+				self.body_write_deflate_encoding = v
+				self.body_write_deflate = zlib.deflate()
+				break
+			end
 		end
 	end
 	if no_body then
@@ -357,23 +363,6 @@
 		else -- self.state == "half closed (local)"
 			self:set_state("closed")
 		end
-<<<<<<< HEAD
-	else
-		if self.type == "server" and has_zlib and headers:has("te") then
-			local te = TE:match(headers:get_comma_separated("te"))
-			for _, v in ipairs(te) do
-				local tcoding = v[1]
-				if (tcoding == "gzip" or tcoding == "x-gzip" or tcoding "deflate")
-					and (v.q == nil or v.q ~= 0) then
-					v.q = nil
-					self.body_write_deflate_encoding = v
-					self.body_write_deflate = zlib.deflate()
-					break
-				end
-			end
-		end
-=======
->>>>>>> 4ec74ce6
 	end
 	return headers
 end

local cqueues = require "cqueues"
local ca = require "cqueues.auxlib"
local ce = require "cqueues.errno"

local connection_methods = {}
local connection_mt = {
	__name = "http.connection_common";
	__index = connection_methods;
}

local function onerror(socket, op, why, lvl) -- luacheck: ignore 212
	local err = string.format("%s: %s", op, ce.strerror(why))
	if op == "starttls" then
		local ssl = socket:checktls()
		if ssl and ssl.getVerifyResult then
			local code, msg = ssl:getVerifyResult()
			if code ~= 0 then
				err = err .. ":" .. msg
			end
		end
	end
	if why == ce.ETIMEDOUT then
		if op == "fill" or op == "read" then
			socket:clearerr("r")
		elseif op == "flush" then
			socket:clearerr("w")
		end
	end
	return err, why
end

<<<<<<< HEAD
-- assumes ownership of the socket
local function new_connection(socket, conn_type)
	assert(socket, "must provide a socket")
	if conn_type ~= "client" and conn_type ~= "server" then
		error('invalid connection type. must be "client" or "server"')
	end
	local self = setmetatable({
		socket = socket;
		type = conn_type;
		version = nil;
		-- A function that will be called if the connection becomes idle
		onidle_ = nil;
	}, connection_mt)
	socket:setmode("b", "bf")
	socket:onerror(onerror)
	return self
=======
function connection_methods:pollfd()
	if self.socket == nil then
		return nil
	end
	return self.socket:pollfd()
end

function connection_methods:events()
	if self.socket == nil then
		return nil
	end
	return self.socket:events()
end

function connection_methods:timeout()
	if self.socket == nil then
		return nil
	end
	return self.socket:timeout()
>>>>>>> 95b6ec8d
end

function connection_methods:onidle_() -- luacheck: ignore 212
end

function connection_methods:onidle(...)
	local old_handler = self.onidle_
	if select("#", ...) > 0 then
		self.onidle_ = ...
	end
	return old_handler
end

function connection_methods:connect(timeout)
	if self.socket == nil then
		return nil
	end
	local ok, err, errno = self.socket:connect(timeout)
	if not ok then
		return nil, err, errno
	end
	return true
end

function connection_methods:starttls(ctx, timeout)
	if self.socket == nil then
		return nil
	end
	local ok, err, errno = self.socket:starttls(ctx, timeout)
	if not ok then
		return nil, err, errno
	end
	return true
end

function connection_methods:checktls()
	if self.socket == nil then
		return nil
	end
	return self.socket:checktls()
end

function connection_methods:localname()
	if self.socket == nil then
		return nil
	end
	return ca.fileresult(self.socket:localname())
end

function connection_methods:peername()
	if self.socket == nil then
		return nil
	end
	return ca.fileresult(self.socket:peername())
end

-- Primarily used for testing
function connection_methods:flush(timeout)
	return self.socket:flush("n", timeout)
end

function connection_methods:close()
	self:shutdown()
	if self.socket then
		cqueues.poll()
		cqueues.poll()
		self.socket:close()
	end
	return true
end

return {
	onerror = onerror;
	new = new_connection;
	methods = connection_methods;
	mt = connection_mt;
}<|MERGE_RESOLUTION|>--- conflicted
+++ resolved
@@ -29,7 +29,6 @@
 	return err, why
 end
 
-<<<<<<< HEAD
 -- assumes ownership of the socket
 local function new_connection(socket, conn_type)
 	assert(socket, "must provide a socket")
@@ -43,10 +42,12 @@
 		-- A function that will be called if the connection becomes idle
 		onidle_ = nil;
 	}, connection_mt)
+	socket:setvbuf("full", math.huge) -- 'infinite' buffering; no write locks needed
 	socket:setmode("b", "bf")
 	socket:onerror(onerror)
 	return self
-=======
+end
+
 function connection_methods:pollfd()
 	if self.socket == nil then
 		return nil
@@ -66,7 +67,6 @@
 		return nil
 	end
 	return self.socket:timeout()
->>>>>>> 95b6ec8d
 end
 
 function connection_methods:onidle_() -- luacheck: ignore 212

--- conflicted
+++ resolved
@@ -261,12 +261,7 @@
 			port = 0;
 			on_stream = function(s, stream)
 				local headers = assert(stream:get_headers())
-<<<<<<< HEAD
-				local ws = websocket.new_from_stream(headers, stream)
-=======
-				s:pause()
 				local ws = websocket.new_from_stream(stream, headers)
->>>>>>> cd9364f0
 				assert(ws:accept())
 				assert(ws:close())
 				s:close()
@@ -293,11 +288,6 @@
 			port = 0;
 			on_stream = function(s, stream)
 				local headers = assert(stream:get_headers())
-<<<<<<< HEAD
-				local ws = websocket.new_from_stream(headers, stream)
-				assert(ws:accept({"my awesome-protocol", "foo"}))
-=======
-				s:pause()
 				local ws = websocket.new_from_stream(stream, headers)
 				local response_headers = new_headers()
 				response_headers:upsert(":status", "101")
@@ -306,7 +296,6 @@
 					headers = response_headers;
 					protocols = {"my awesome-protocol", "foo"};
 				})
->>>>>>> cd9364f0
 				-- Should prefer client protocol preference
 				assert.same("foo", ws.protocol)
 				assert(ws:close())

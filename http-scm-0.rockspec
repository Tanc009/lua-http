package = "http"
version = "scm-0"

description = {
	summary = "HTTP library for Lua";
	homepage = "https://github.com/daurnimator/lua-http";
	license = "MIT/X11";
}

source = {
	url = "git+https://github.com/daurnimator/lua-http.git";
}

dependencies = {
	"lua >= 5.1";
	"compat53 >= 0.3"; -- Only if lua < 5.3
	"bit32"; -- Only if lua == 5.1
	"cqueues >= 20160808";
	"luaossl >= 20150727";
	"basexx >= 0.2.0";
<<<<<<< HEAD
	"lpeg_patterns >= 0.2";
	"lpeg";
=======
	"lpeg_patterns ~> 0.3";
>>>>>>> 3e580160
	"fifo";
}

build = {
	type = "builtin";
	modules = {
		["http.bit"] = "http/bit.lua";
		["http.client"] = "http/client.lua";
		["http.h1_connection"] = "http/h1_connection.lua";
		["http.h1_reason_phrases"] = "http/h1_reason_phrases.lua";
		["http.h1_stream"] = "http/h1_stream.lua";
		["http.h2_connection"] = "http/h2_connection.lua";
		["http.h2_error"] = "http/h2_error.lua";
		["http.h2_stream"] = "http/h2_stream.lua";
		["http.headers"] = "http/headers.lua";
		["http.hpack"] = "http/hpack.lua";
		["http.request"] = "http/request.lua";
		["http.server"] = "http/server.lua";
		["http.stream_common"] = "http/stream_common.lua";
		["http.tls"] = "http/tls.lua";
		["http.util"] = "http/util.lua";
		["http.version"] = "http/version.lua";
		["http.websocket"] = "http/websocket.lua";
		["http.zlib"] = "http/zlib.lua";
		["http.compat.prosody"] = "http/compat/prosody.lua";
		["http.compat.socket"] = "http/compat/socket.lua";
	};
}<|MERGE_RESOLUTION|>--- conflicted
+++ resolved
@@ -18,12 +18,8 @@
 	"cqueues >= 20160808";
 	"luaossl >= 20150727";
 	"basexx >= 0.2.0";
-<<<<<<< HEAD
-	"lpeg_patterns >= 0.2";
 	"lpeg";
-=======
-	"lpeg_patterns ~> 0.3";
->>>>>>> 3e580160
+	"lpeg_patterns >= 0.3";
 	"fifo";
 }
 
